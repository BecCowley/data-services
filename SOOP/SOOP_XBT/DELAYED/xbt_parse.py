--- conflicted
+++ resolved
@@ -1,8 +1,5 @@
 #!/usr/bin/python3
-<<<<<<< HEAD
-
-=======
->>>>>>> 670c6a2b
+
 import argparse
 import os
 import sys
@@ -981,12 +978,8 @@
                 t2[0:len(tt)] = tt
                 t2[len(tt):] = ma.masked
                 profile.data[var + '_quality_control'] = t2
-<<<<<<< HEAD
+
     return profile
-=======
-
-    return (profile)
->>>>>>> 670c6a2b
 
 
 def restore_temp_val(profile):
