--- conflicted
+++ resolved
@@ -226,7 +226,6 @@
 877;;;number of Diatom species in each sample;;;
 878;;;number of Dinoflagellate species in each sample;;;
 879;;;number of Phytoplankton species in each sample;;;
-<<<<<<< HEAD
 945;;;sea surface wave mean direction;;;Analysed by spectral method. Direction (related to the magnetic north) from which the peak period waves are coming from.
 946;sea_surface_wave_directional_spread_at_variance_spectral_density_maximum;;sea surface wave peak directional spread;;;Analysed by spectral method
 947;sea_surface_wave_directional_spread;;sea surface wave mean directional spread;;;Analysed by spectral method
@@ -234,7 +233,6 @@
 949;;;secondary wave Quality Control flag for the questionable or bad data ;;;
 950;sea_water_temperature_status_flag;;Primary Quality Control flag for sea_water_temperature;;;
 951;;;secondary temp Quality Control flag for the questionable or bad data;;;
-=======
 880;;;survey identification number;;;Each survey consists of 1 or more passes along a transect line
 881;;;country where the survey was conducted;;;
 882;;;state/territory where the survey was conducted;;;
@@ -285,5 +283,4 @@
 941;;;type of substrate;;;
 942;;;url for the Photo Quadrat zip file;;;
 943;;;additional notes about the survey;;;
-888;;;local date;;;
->>>>>>> f66added
+888;;;local date;;;