--- conflicted
+++ resolved
@@ -21,35 +21,24 @@
 def current_from_file(input_file, dest_dir):
     input_file = os.path.basename(input_file)
 
-<<<<<<< HEAD
-    # We actually get the site, not the station, but it's the same part of
-    # the file
-    site = acorn_utils.get_station(input_file)
     timestamp = acorn_utils.get_current_timestamp(acorn_utils.get_timestamp(input_file))
     qc = acorn_utils.is_qc(input_file)
+    if acorn_utils.is_radial(input_file):
+        site = acorn_utils.get_site_for_station(acorn_utils.get_station(input_file))
+    elif acorn_utils.is_hourly(input_file):
+        # We actually get the site, it's the same part of the file
+        site = acorn_utils.get_station(input_file)
+    else:
+        logging.error("Not a radial nor hourly file: '%s'" % input_file)
+        exit(1)
+        
     site_description = acorn_utils.get_site_description(site, timestamp)
     if site_description['type'] == "WERA":
         if acorn_utils.is_radial(input_file):
             return wera.generate_current_from_radial_file(input_file, dest_dir)
-        elif acorn_utils.is_hourly(input_file):
-=======
-    if acorn_utils.is_radial(input_file):
-        return wera.generate_current_from_radial_file(input_file, dest_dir)
-    elif acorn_utils.is_vector(input_file):
-        return codar.generate_current_from_vector_file(input_file, dest_dir)
-    elif acorn_utils.is_hourly(input_file):
-        # We actually get the site, not the station, but it's the same part of
-        # the file
-        site = acorn_utils.get_station(input_file)
-        timestamp = acorn_utils.get_timestamp(input_file)
-        qc = acorn_utils.is_qc(input_file)
-        site_description = acorn_utils.get_site_description(site, timestamp)
-        if site_description['type'] == "WERA":
->>>>>>> 4c9de49f
+        else:
+            # we have an hourly file
             return wera.generate_current(site, timestamp, qc, dest_dir)
-        else:
-            logging.error("Not a radial nor hourly file: '%s'" % input_file)
-            exit(1)
 
     elif site_description['type'] == "CODAR":
         logging.info("We do nothing, ACORN UWA is in charge of generating CODAR hourly vector currents")
